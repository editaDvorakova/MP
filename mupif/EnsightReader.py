#!/usr/bin/env python
# -*- coding: utf-8 -*-

import sys
sys.path.append('../')

import vtk
from mupif import Timer
import numpy as np
from mupif import Mesh
from mupif import Vertex
from mupif import Cell
from mupif import Field
from mupif import FieldID
from mupif import ValueType

#debug flag
debug = 0

<<<<<<< HEAD
class EnsightReader():

	def __init__(self):
		self.grid = None
		return

	def readVtkFile(self, fileName):
		self.reader = vtk.vtkUnstructuredGridReader()
		self.reader.SetFileName(fileName)
		self.reader.Update()
		self.grid = self.reader.GetOutput()
		self.points = self.grid.GetPoints()

	def readEnsightFile(self, fileName):
		#read the ensight file
		reader = vtk.vtkGenericEnSightReader()
		#reader = vtk.vtkEnSight6BinaryReader()
		#reader = vtk.vtkEnSightGoldBinaryReader()
                reader.SetCaseFileName(fileName)
		reader.Update()

		output = reader.GetOutput()
		num_blocks =  output.GetNumberOfBlocks()	

		#blocks_unstructured is a list of objects of vtkUnstructuredGrid
		blocks_unstructured = []
		for i in range(num_blocks):
			blocks_unstructured.append(output.GetBlock(i))

		appendFilter = vtk.vtkAppendFilter()
		i = 0
		while i < len(blocks_unstructured):
			if(vtk.VTK_MAJOR_VERSION <= 5):
                                appendFilter.AddInput(blocks_unstructured[i])
                        else:
                                appendFilter.AddInputData(blocks_unstructured[i])  
			i=i+1
		appendFilter.Update();

		unstructuredGrid=vtk.vtkUnstructuredGrid()
		unstructuredGrid.ShallowCopy(appendFilter.GetOutput());
		w = vtk.vtkUnstructuredGridWriter()
                if(vtk.VTK_MAJOR_VERSION <= 5):
                        w.SetInput(unstructuredGrid)
                else:
                        w.SetInputData(unstructuredGrid)
		w.SetFileName(fileName+'.vtk')
                #w.SetFileTypeToBinary()
		w.Write()
		self.readVtkFile(fileName+'.vtk')


        def getMesh (self, cellFilter):
                mesh = Mesh.UnstructuredMesh()
                vertices=[]
                coords = np.zeros((3), dtype='f')
                for i in xrange(0, self.getNumberOfVertices()): 
                        coords=self.getCoords(i,coords)
                        tuple = (coords)
                        vertices.append(Vertex.Vertex(i,i+1, tuple))

                cells = []
                for i in xrange(0, self.getNumberOfCells()):
                        if (self.giveCellType(i) == 12 and self.giveCellType(i) in cellFilter):
                                cells.append(Cell.Brick_3d_lin(mesh, i, i, (int(self.giveVertex(i,0)), int(self.giveVertex(i,1)), int(self.giveVertex(i,2)), int(self.giveVertex(i,3)), int(self.giveVertex(i,4)), int(self.giveVertex(i,5)), int(self.giveVertex(i,6)), int(self.giveVertex(i,7))) )) 
                        elif (self.giveCellType(i) == 9 and self.giveCellType(i) in cellFilter):
                                cells.append(Cell.Quad_2d_lin(mesh, i, i,(int(self.giveVertex(i,0)),int(self.giveVertex(i,1)),int(self.giveVertex(i,2)),int(self.giveVertex(i,3))) ))
                        
                mesh.setup(vertices, cells)
                return mesh

        def getField(self, mesh, fileName, fieldName, vertexBasedFlag, cellFilter):
                values=[]
                if (vertexBasedFlag == True):
                        for i in xrange(0, self.getNumberOfVertices()): 
                                values.append ((self.giveValueAtPoint(fieldName, i), ))
                elif(vertexBasedFlag == False):
                        for i in xrange(0, self.getNumberOfCells()):
                                if (self.giveCellType(i) == 12 and self.giveCellType(i) in cellFilter):
                                        values.append ((self.giveValueAtCell(fieldName, i), ))
                                elif (self.giveCellType(i) == 9 and self.giveCellType(i) in cellFilter):
                                        values.append ((self.giveValueAtCell(fieldName, i), ))
                return Field.Field(mesh, FieldID.FID_Temperature, ValueType.Scalar, None, None, values, Field.FieldType.FT_cellBased)
                
        def giveValueAtPoint(self, fieldName, componentID):
		uGrid = vtk.vtkUnstructuredGrid()
		uGrid.ShallowCopy(self.grid)
		return uGrid.GetPointData().GetScalars(fieldName).GetValue( componentID )

	def giveValueAtCell(self, fieldName, componentID):
		uGrid = vtk.vtkUnstructuredGrid()
		uGrid.ShallowCopy(self.grid)
		return uGrid.GetCellData().GetScalars(fieldName).GetValue( componentID )

	def giveVectorAtPoint(self, fieldName, i):
		uGrid = vtk.vtkUnstructuredGrid()
		uGrid.ShallowCopy(self.grid)
		return uGrid.GetPointData().GetVectors(fieldName).GetTuple3(i)

	def giveVectorAtCell(self, fieldName, i):
		uGrid = vtk.vtkUnstructuredGrid()
		uGrid.ShallowCopy(self.grid)
		return uGrid.GetCellData().GetVectors(fieldName).GetTuple3(i)

	def giveTensorAtPoint(self, fieldName, i):
		uGrid = vtk.vtkUnstructuredGrid()
		uGrid.ShallowCopy(self.grid)
		return uGrid.GetPointData().GetTensors(fieldName).GetTuple9(i)

	def giveTensorAtCell(self, fieldName, i):
		uGrid = vtk.vtkUnstructuredGrid()
		uGrid.ShallowCopy(self.grid)
		return uGrid.GetCellData().GetTensors(fieldName).GetTuple9(i)

        def getNumberOfCells(self):
		"""Returns the number of Cells."""
		geomData = self.reader.GetOutput();
		numCells = geomData.GetNumberOfCells()
		return numCells;

	def getNumberOfVertices(self):
		"""Returns the number of Vertices."""
		geomData = self.reader.GetOutput();
		numPts = geomData.GetNumberOfPoints()
		return numPts;

	def getCoords(self, i, coords):
		#Get the xyz coordinate of the point
		if debug:
			with Timer.Timer() as t:
				coords=self.points.GetPoint(i)
			print('Request getCoords took %.03f sec.' % t.interval)
		else:
			coords=self.points.GetPoint(i)	
		return coords

	def getBounds(self, b):
		geomData = self.reader.GetOutput();
		geomData.ComputeBounds()	
		geomData.GetBounds(b)
		return b

	def giveCellDimension(self, i):
		geomData = self.reader.GetOutput();
		dim=geomData.GetCell(i).GetCellDimension()
		return dim

	def giveCellType(self, i):
		geomData = self.reader.GetOutput();
		type=geomData.GetCellType(i)
		return type

	def giveNumberOfVertices(self, cellid):
		geomData = self.reader.GetOutput();
		PtIds = vtk.vtkIdList()	
		geomData.GetCellPoints(cellid, PtIds)
		return PtIds.GetNumberOfIds()

	def giveVertex(self, cellid, i):
		geomData = self.reader.GetOutput();
		PtIds = vtk.vtkIdList()	
		geomData.GetCellPoints(cellid, PtIds)
		ID = PtIds.GetId(i)
		return ID
=======
class EnsightReader(object):

  def __init__(self):
    self.grid = None
    return

  def readVtkFile(self, fileName):
    self.reader = vtk.vtkUnstructuredGridReader()
    self.reader.SetFileName(fileName)
    self.reader.Update()
    self.grid = self.reader.GetOutput()
    self.points = self.grid.GetPoints()

  def readEnsightFile(self, fileName):
    #read the ensight file
    reader = vtk.vtkGenericEnSightReader()
    reader.SetCaseFileName(fileName)
    reader.Update()

    output = reader.GetOutput()
    num_blocks =  output.GetNumberOfBlocks()  

    #blocks_unstructured is a list of objects of vtkUnstructuredGrid
    blocks_unstructured = []
    for i in range(num_blocks):
      blocks_unstructured.append(output.GetBlock(i))

    appendFilter = vtk.vtkAppendFilter()
    i = 0
    while i < len(blocks_unstructured):
      appendFilter.AddInput(blocks_unstructured[i])
      i=i+1
    appendFilter.Update();

    unstructuredGrid=vtk.vtkUnstructuredGrid()
    unstructuredGrid.ShallowCopy(appendFilter.GetOutput());
    w = vtk.vtkUnstructuredGridWriter()
    w.SetInput(unstructuredGrid)
    w.SetFileName(fileName+'.vtk')
    w.Write()
    self.readVtkFile(fileName+'.vtk')


  def getMesh (self, cellFilter):
    mesh = Mesh.UnstructuredMesh()
    vertices=[]
    coords = np.zeros((3), dtype='f')
    for i in xrange(0, self.getNumberOfVertices()): 
      coords=self.getCoords(i,coords)
      tuple = (coords)
      vertices.append(Vertex.Vertex(i,i+1, tuple))

    cells = []
    for i in xrange(0, self.getNumberOfCells()):
      if (self.giveCellType(i) == 12 and self.giveCellType(i) in cellFilter):
        cells.append(Cell.Brick_3d_lin(mesh, i, i, (int(self.giveVertex(i,0)), int(self.giveVertex(i,1)), int(self.giveVertex(i,2)), int(self.giveVertex(i,3)), int(self.giveVertex(i,4)), int(self.giveVertex(i,5)), int(self.giveVertex(i,6)), int(self.giveVertex(i,7))) )) 
      elif (self.giveCellType(i) == 9 and self.giveCellType(i) in cellFilter):
        cells.append(Cell.Quad_2d_lin(mesh, i, i,(int(self.giveVertex(i,0)),int(self.giveVertex(i,1)),int(self.giveVertex(i,2)),int(self.giveVertex(i,3))) ))
                        
    mesh.setup(vertices, cells)
    return mesh

  def getField(self, mesh, fileName, fieldName, vertexBasedFlag, cellFilter):
    values=[]
    if (vertexBasedFlag == True):
      for i in xrange(0, self.getNumberOfVertices()): 
        values.append ((self.giveValueAtPoint(fieldName, i), ))
    elif(vertexBasedFlag == False):
      for i in xrange(0, self.getNumberOfCells()):
        if (self.giveCellType(i) == 12 and self.giveCellType(i) in cellFilter):
          values.append ((self.giveValueAtCell(fieldName, i), ))
        elif (self.giveCellType(i) == 9 and self.giveCellType(i) in cellFilter):
          values.append ((self.giveValueAtCell(fieldName, i), ))
    return Field.Field(mesh, FieldID.FID_Temperature, ValueType.Scalar, None, None, values, Field.FieldType.FT_cellBased)
                
  def giveValueAtPoint(self, fieldName, componentID):
    uGrid = vtk.vtkUnstructuredGrid()
    uGrid.ShallowCopy(self.grid)
    return uGrid.GetPointData().GetScalars(fieldName).GetValue( componentID )

  def giveValueAtCell(self, fieldName, componentID):
    uGrid = vtk.vtkUnstructuredGrid()
    uGrid.ShallowCopy(self.grid)
    return uGrid.GetCellData().GetScalars(fieldName).GetValue( componentID )

  def giveVectorAtPoint(self, fieldName, i):
    uGrid = vtk.vtkUnstructuredGrid()
    uGrid.ShallowCopy(self.grid)
    return uGrid.GetPointData().GetVectors(fieldName).GetTuple3(i)

  def giveVectorAtCell(self, fieldName, i):
    uGrid = vtk.vtkUnstructuredGrid()
    uGrid.ShallowCopy(self.grid)
    return uGrid.GetCellData().GetVectors(fieldName).GetTuple3(i)

  def giveTensorAtPoint(self, fieldName, i):
    uGrid = vtk.vtkUnstructuredGrid()
    uGrid.ShallowCopy(self.grid)
    return uGrid.GetPointData().GetTensors(fieldName).GetTuple9(i)

  def giveTensorAtCell(self, fieldName, i):
    uGrid = vtk.vtkUnstructuredGrid()
    uGrid.ShallowCopy(self.grid)
    return uGrid.GetCellData().GetTensors(fieldName).GetTuple9(i)

  def getNumberOfCells(self):
    """Returns the number of Cells."""
    geomData = self.reader.GetOutput();
    numCells = geomData.GetNumberOfCells()
    return numCells;

  def getNumberOfVertices(self):
    """Returns the number of Vertices."""
    geomData = self.reader.GetOutput();
    numPts = geomData.GetNumberOfPoints()
    return numPts;

  def getCoords(self, i, coords):
    #Get the xyz coordinate of the point
    if debug:
      with Timer.Timer() as t:
        coords=self.points.GetPoint(i)
      print('Request getCoords took %.03f sec.' % t.interval)
    else:
      coords=self.points.GetPoint(i)  
    return coords

  def getBounds(self, b):
    geomData = self.reader.GetOutput();
    geomData.ComputeBounds()  
    geomData.GetBounds(b)
    return b

  def giveCellDimension(self, i):
    geomData = self.reader.GetOutput();
    dim=geomData.GetCell(i).GetCellDimension()
    return dim

  def giveCellType(self, i):
    geomData = self.reader.GetOutput();
    type=geomData.GetCellType(i)
    return type

  def giveNumberOfVertices(self, cellid):
    geomData = self.reader.GetOutput();
    PtIds = vtk.vtkIdList()  
    geomData.GetCellPoints(cellid, PtIds)
    return PtIds.GetNumberOfIds()

  def giveVertex(self, cellid, i):
    geomData = self.reader.GetOutput();
    PtIds = vtk.vtkIdList()  
    geomData.GetCellPoints(cellid, PtIds)
    ID = PtIds.GetId(i)
    return ID
>>>>>>> 90a1c0ad
<|MERGE_RESOLUTION|>--- conflicted
+++ resolved
@@ -17,172 +17,6 @@
 #debug flag
 debug = 0
 
-<<<<<<< HEAD
-class EnsightReader():
-
-	def __init__(self):
-		self.grid = None
-		return
-
-	def readVtkFile(self, fileName):
-		self.reader = vtk.vtkUnstructuredGridReader()
-		self.reader.SetFileName(fileName)
-		self.reader.Update()
-		self.grid = self.reader.GetOutput()
-		self.points = self.grid.GetPoints()
-
-	def readEnsightFile(self, fileName):
-		#read the ensight file
-		reader = vtk.vtkGenericEnSightReader()
-		#reader = vtk.vtkEnSight6BinaryReader()
-		#reader = vtk.vtkEnSightGoldBinaryReader()
-                reader.SetCaseFileName(fileName)
-		reader.Update()
-
-		output = reader.GetOutput()
-		num_blocks =  output.GetNumberOfBlocks()	
-
-		#blocks_unstructured is a list of objects of vtkUnstructuredGrid
-		blocks_unstructured = []
-		for i in range(num_blocks):
-			blocks_unstructured.append(output.GetBlock(i))
-
-		appendFilter = vtk.vtkAppendFilter()
-		i = 0
-		while i < len(blocks_unstructured):
-			if(vtk.VTK_MAJOR_VERSION <= 5):
-                                appendFilter.AddInput(blocks_unstructured[i])
-                        else:
-                                appendFilter.AddInputData(blocks_unstructured[i])  
-			i=i+1
-		appendFilter.Update();
-
-		unstructuredGrid=vtk.vtkUnstructuredGrid()
-		unstructuredGrid.ShallowCopy(appendFilter.GetOutput());
-		w = vtk.vtkUnstructuredGridWriter()
-                if(vtk.VTK_MAJOR_VERSION <= 5):
-                        w.SetInput(unstructuredGrid)
-                else:
-                        w.SetInputData(unstructuredGrid)
-		w.SetFileName(fileName+'.vtk')
-                #w.SetFileTypeToBinary()
-		w.Write()
-		self.readVtkFile(fileName+'.vtk')
-
-
-        def getMesh (self, cellFilter):
-                mesh = Mesh.UnstructuredMesh()
-                vertices=[]
-                coords = np.zeros((3), dtype='f')
-                for i in xrange(0, self.getNumberOfVertices()): 
-                        coords=self.getCoords(i,coords)
-                        tuple = (coords)
-                        vertices.append(Vertex.Vertex(i,i+1, tuple))
-
-                cells = []
-                for i in xrange(0, self.getNumberOfCells()):
-                        if (self.giveCellType(i) == 12 and self.giveCellType(i) in cellFilter):
-                                cells.append(Cell.Brick_3d_lin(mesh, i, i, (int(self.giveVertex(i,0)), int(self.giveVertex(i,1)), int(self.giveVertex(i,2)), int(self.giveVertex(i,3)), int(self.giveVertex(i,4)), int(self.giveVertex(i,5)), int(self.giveVertex(i,6)), int(self.giveVertex(i,7))) )) 
-                        elif (self.giveCellType(i) == 9 and self.giveCellType(i) in cellFilter):
-                                cells.append(Cell.Quad_2d_lin(mesh, i, i,(int(self.giveVertex(i,0)),int(self.giveVertex(i,1)),int(self.giveVertex(i,2)),int(self.giveVertex(i,3))) ))
-                        
-                mesh.setup(vertices, cells)
-                return mesh
-
-        def getField(self, mesh, fileName, fieldName, vertexBasedFlag, cellFilter):
-                values=[]
-                if (vertexBasedFlag == True):
-                        for i in xrange(0, self.getNumberOfVertices()): 
-                                values.append ((self.giveValueAtPoint(fieldName, i), ))
-                elif(vertexBasedFlag == False):
-                        for i in xrange(0, self.getNumberOfCells()):
-                                if (self.giveCellType(i) == 12 and self.giveCellType(i) in cellFilter):
-                                        values.append ((self.giveValueAtCell(fieldName, i), ))
-                                elif (self.giveCellType(i) == 9 and self.giveCellType(i) in cellFilter):
-                                        values.append ((self.giveValueAtCell(fieldName, i), ))
-                return Field.Field(mesh, FieldID.FID_Temperature, ValueType.Scalar, None, None, values, Field.FieldType.FT_cellBased)
-                
-        def giveValueAtPoint(self, fieldName, componentID):
-		uGrid = vtk.vtkUnstructuredGrid()
-		uGrid.ShallowCopy(self.grid)
-		return uGrid.GetPointData().GetScalars(fieldName).GetValue( componentID )
-
-	def giveValueAtCell(self, fieldName, componentID):
-		uGrid = vtk.vtkUnstructuredGrid()
-		uGrid.ShallowCopy(self.grid)
-		return uGrid.GetCellData().GetScalars(fieldName).GetValue( componentID )
-
-	def giveVectorAtPoint(self, fieldName, i):
-		uGrid = vtk.vtkUnstructuredGrid()
-		uGrid.ShallowCopy(self.grid)
-		return uGrid.GetPointData().GetVectors(fieldName).GetTuple3(i)
-
-	def giveVectorAtCell(self, fieldName, i):
-		uGrid = vtk.vtkUnstructuredGrid()
-		uGrid.ShallowCopy(self.grid)
-		return uGrid.GetCellData().GetVectors(fieldName).GetTuple3(i)
-
-	def giveTensorAtPoint(self, fieldName, i):
-		uGrid = vtk.vtkUnstructuredGrid()
-		uGrid.ShallowCopy(self.grid)
-		return uGrid.GetPointData().GetTensors(fieldName).GetTuple9(i)
-
-	def giveTensorAtCell(self, fieldName, i):
-		uGrid = vtk.vtkUnstructuredGrid()
-		uGrid.ShallowCopy(self.grid)
-		return uGrid.GetCellData().GetTensors(fieldName).GetTuple9(i)
-
-        def getNumberOfCells(self):
-		"""Returns the number of Cells."""
-		geomData = self.reader.GetOutput();
-		numCells = geomData.GetNumberOfCells()
-		return numCells;
-
-	def getNumberOfVertices(self):
-		"""Returns the number of Vertices."""
-		geomData = self.reader.GetOutput();
-		numPts = geomData.GetNumberOfPoints()
-		return numPts;
-
-	def getCoords(self, i, coords):
-		#Get the xyz coordinate of the point
-		if debug:
-			with Timer.Timer() as t:
-				coords=self.points.GetPoint(i)
-			print('Request getCoords took %.03f sec.' % t.interval)
-		else:
-			coords=self.points.GetPoint(i)	
-		return coords
-
-	def getBounds(self, b):
-		geomData = self.reader.GetOutput();
-		geomData.ComputeBounds()	
-		geomData.GetBounds(b)
-		return b
-
-	def giveCellDimension(self, i):
-		geomData = self.reader.GetOutput();
-		dim=geomData.GetCell(i).GetCellDimension()
-		return dim
-
-	def giveCellType(self, i):
-		geomData = self.reader.GetOutput();
-		type=geomData.GetCellType(i)
-		return type
-
-	def giveNumberOfVertices(self, cellid):
-		geomData = self.reader.GetOutput();
-		PtIds = vtk.vtkIdList()	
-		geomData.GetCellPoints(cellid, PtIds)
-		return PtIds.GetNumberOfIds()
-
-	def giveVertex(self, cellid, i):
-		geomData = self.reader.GetOutput();
-		PtIds = vtk.vtkIdList()	
-		geomData.GetCellPoints(cellid, PtIds)
-		ID = PtIds.GetId(i)
-		return ID
-=======
 class EnsightReader(object):
 
   def __init__(self):
@@ -213,14 +47,20 @@
     appendFilter = vtk.vtkAppendFilter()
     i = 0
     while i < len(blocks_unstructured):
-      appendFilter.AddInput(blocks_unstructured[i])
-      i=i+1
+			if(vtk.VTK_MAJOR_VERSION <= 5):
+				appendFilter.AddInput(blocks_unstructured[i])
+			else:
+				appendFilter.AddInputData(blocks_unstructured[i])
+			i=i+1
     appendFilter.Update();
 
     unstructuredGrid=vtk.vtkUnstructuredGrid()
     unstructuredGrid.ShallowCopy(appendFilter.GetOutput());
     w = vtk.vtkUnstructuredGridWriter()
-    w.SetInput(unstructuredGrid)
+    if(vtk.VTK_MAJOR_VERSION <= 5):
+      w.SetInput(unstructuredGrid)
+    else:
+      w.SetInputData(unstructuredGrid)
     w.SetFileName(fileName+'.vtk')
     w.Write()
     self.readVtkFile(fileName+'.vtk')
@@ -337,5 +177,4 @@
     PtIds = vtk.vtkIdList()  
     geomData.GetCellPoints(cellid, PtIds)
     ID = PtIds.GetId(i)
-    return ID
->>>>>>> 90a1c0ad
+    return ID