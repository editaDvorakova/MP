--- conflicted
+++ resolved
@@ -33,34 +33,7 @@
         dirichletModelEdges=[]
         conventionModelEdges=[]
         try:
-<<<<<<< HEAD
             lines = open(self.workDir+os.path.sep+self.file, 'r')
-=======
-            f = open(self.workDir+os.path.sep+self.file, 'r')
-            line = getline(f)
-            size = line.split()
-            self.xl=float(size[0])
-            self.yl=float(size[1])
-
-            line = getline(f)
-            ne = line.split()
-            self.nx=int(ne[0])
-            self.ny=int(ne[1])
-
-            for iedge in range(4):
-                line = getline(f)
-                rec = line.split()
-                edge = int(rec[0])
-                code = rec[1]
-                value= float(rec[2])
-                if (code == 'D'):
-                    dirichletModelEdges.append((edge, value))
-                elif (code == 'C'):
-                    conventionModelEdges.append((edge, value))
-
-            f.close()
-
->>>>>>> 788e0d0a
         except  Exception as e:
             logger.exception(e)
             exit(1)
@@ -112,7 +85,6 @@
 #
 
         #dirichletModelEdges=(3,4,1)#
-<<<<<<< HEAD
         self.dirichletBCs = {}# key is node number, value is prescribed temperature
         for ide in dirichletModelEdges:
             print ("Dirichlet", ide)
@@ -134,28 +106,6 @@
         for ice in conventionModelEdges:
             print ("Convention", ice)
             if ice[0] == 1:
-=======
-        self.dirichletBCs = {}# key is node number, value is prescribed temperature (zero supported only now)
-        for (ide, value) in dirichletModelEdges:
-            #print ide
-            if ide == 1:
-                for i in range(self.nx+1):
-                    self.dirichletBCs[i*(self.ny+1)]=value
-            elif ide ==2:
-                for i in range(self.ny+1):
-                    self.dirichletBCs[(self.ny+1)*(self.nx)+i]=value
-            elif ide ==3:
-                for i in range(self.nx+1):
-                    self.dirichletBCs[self.ny + (self.ny+1)*(i)]=value
-            elif ide ==4:
-                for i in range(self.ny+1):
-                    self.dirichletBCs[i]=value
-
-        #conventionModelEdges=(2,)
-        self.convectionBC = []
-        for (ice, Te) in conventionModelEdges:
-            if ice ==1:
->>>>>>> 788e0d0a
                 for i in range(self.nx):
                     self.convectionBC.append((self.ny*i,0,k,ice[1]))
             elif ice[0] == 2:
@@ -283,11 +233,7 @@
                 #Conductivity matrix
                 for i in range(4):#loop dofs
                     for j in range(4):
-<<<<<<< HEAD
-                        A_e[i,j] += K[i,j]*dv
-=======
                         A_e[i,j] += K[i,j]
->>>>>>> 788e0d0a
             #print "A_e :",A_e
             #print "b_e :",b_e 
 
@@ -321,27 +267,26 @@
                             #A[ii, jj] += A_e[i,j]
                     #b[ii] += b_e[i]
 
-            # add effect of nonzero dirichlet BCs
-            rp = np.zeros((4, 1))
-            fr = np.zeros((4, 1))
-            i = 0
-            bcflag = False
-            for n in e.getVertices():
-                if n.number in self.dirichletBCs:
-                    rp[i]=self.dirichletBCs[n.number]
-                    bcflag = True
-                else:
-                    rp[i]=0.0
-                i+=1
-            
-            if bcflag:
-                #print (rp)
-                fr = np.dot(A_e, rp)
-                #print (fr)
-                for i in range(4):#loop nb of dofs
-                    ii = self.loc[c[e.number-1,i]]
-                    if (ii>=0):
-                        b[ii] -= fr[i] 
+            ## add effect of nonzero dirichlet BCs
+            #rp = np.zeros((4, 1))
+            #fr = np.zeros((4, 1))
+            #i = 0
+            #bcflag = False
+            #for n in e.getVertices():
+                #if n.number in self.dirichletBCs:
+                    #rp[i]=self.dirichletBCs[n.number]
+                    #bcflag = True
+                #else:
+                    #rp[i]=0.0
+                #i+=1
+            #if bcflag:
+                ##print (rp)
+                #fr = np.dot(A_e, rp)
+                ##print (fr)
+                #for i in range(4):#loop nb of dofs
+                    #ii = self.loc[c[e.number-1,i]]
+                    #if (ii>=0):
+                        #b[ii] -= fr[i] 
 
         #print (A)
         #print (b)
