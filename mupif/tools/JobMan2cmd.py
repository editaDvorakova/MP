from __future__ import print_function
from builtins import str
import sys

import socket
import getopt, sys
import logging
import importlib
from mupif import PyroUtil


def usage():
    print("Usage: JobMan2cmd -p portnumber -j jobid -n natport -d workdir -f inputfile")

def main():
    #Results are printed through a logger only - communication with this subprocess is peculiar
    logger = logging.getLogger()
    logger.info ("JobMan2cmd: " + str(sys.argv[1:]))

    try:
        opts, args = getopt.getopt(sys.argv[1:], "p:j:n:d:f:s:i:c:", ['port=','job=','natport='])
    except getopt.GetoptError as err:
        # print help information and exit:
        logger.exception(err)
        usage()
        sys.exit(2)

    daemonPort = None
    jobID = None

    for o, a in opts:
        if o in ("-p", "--port"):
            daemonPort = int(a)
        elif o in ("-j", "--job"):
            jobID = a
        elif o in ("-n", "--natport"):
            natPort = int(a)
        elif o in ("-d", "--workdir"):
            workDir = a
        elif o in ("-f", "--file"):
            inputfile = a
        elif o in ("-s", "--socket"):
            jobManCommPort = int(a)
        elif o in ("-i", "--include"):
            moduleDir = a
        elif o in ("-c", "--config"):
            configName = a
        else:
            assert False, "unhandled option"


    if daemonPort == None or jobID == None:
        logger.error('missing options -p and -j')
        usage()
        sys.exit(2)

    if natPort == -1:
        natPort = daemonPort

    if configName:
        if moduleDir:
            sys.path.append(moduleDir)
        conf = importlib.import_module(configName)
<<<<<<< HEAD
        mupif= importlib.import_module('mupif')

=======
>>>>>>> a09edaa0
    else:
        logger.error('missing options -c specifying server config file')


    #Results are printed through a logger only - communication with this subprocess is peculiar
    logger = logging.getLogger()

    #locate nameserver
<<<<<<< HEAD
    ns = mupif.PyroUtil.connectNameServer(nshost=conf.nshost, nsport=conf.nsport, hkey=conf.hkey)

    #Run a daemon. It will run even the port has DROP/REJECT status. The connection from a client is then impossible.
    daemon = mupif.PyroUtil.runDaemon(host=conf.server, port=daemonPort, nathost=conf.serverNathost, natport=natPort)
=======
    ns = PyroUtil.connectNameServer(nshost=conf.nshost, nsport=conf.nsport, hkey=conf.hkey)

    #Run a daemon. It will run even the port has DROP/REJECT status. The connection from a client is then impossible.
    daemon = PyroUtil.runDaemon(host=conf.daemonHost, port=daemonPort, nathost=conf.nathost, natport=natPort)
>>>>>>> a09edaa0

    #Initialize application
    #app = DemoApplication.DemoApplication()
    app = conf.applicationClass("input.in",workDir)

    #register agent
    uri = daemon.register(app)
    ns.register(jobID, uri)
    app.registerPyro(daemon, ns, uri)
    #app.setWorkingDirectory(workDir)
    logger.info('JobMan2cmd: ns registered %s with uri %s', jobID, uri)
    logger.info('JobMan2cmd: setting workdir as %s', workDir)
    logger.info('Signature is %s' % app.getApplicationSignature() )

    s = socket.socket(socket.AF_INET, socket.SOCK_STREAM)
    s.connect(('localhost', jobManCommPort))
    s.sendall(uri.asString())
    s.close()

    daemon.requestLoop()
    
if __name__ == '__main__':
    main()<|MERGE_RESOLUTION|>--- conflicted
+++ resolved
@@ -6,7 +6,7 @@
 import getopt, sys
 import logging
 import importlib
-from mupif import PyroUtil
+#from mupif import PyroUtil
 
 
 def usage():
@@ -61,11 +61,7 @@
         if moduleDir:
             sys.path.append(moduleDir)
         conf = importlib.import_module(configName)
-<<<<<<< HEAD
         mupif= importlib.import_module('mupif')
-
-=======
->>>>>>> a09edaa0
     else:
         logger.error('missing options -c specifying server config file')
 
@@ -74,17 +70,11 @@
     logger = logging.getLogger()
 
     #locate nameserver
-<<<<<<< HEAD
     ns = mupif.PyroUtil.connectNameServer(nshost=conf.nshost, nsport=conf.nsport, hkey=conf.hkey)
 
     #Run a daemon. It will run even the port has DROP/REJECT status. The connection from a client is then impossible.
     daemon = mupif.PyroUtil.runDaemon(host=conf.server, port=daemonPort, nathost=conf.serverNathost, natport=natPort)
-=======
-    ns = PyroUtil.connectNameServer(nshost=conf.nshost, nsport=conf.nsport, hkey=conf.hkey)
 
-    #Run a daemon. It will run even the port has DROP/REJECT status. The connection from a client is then impossible.
-    daemon = PyroUtil.runDaemon(host=conf.daemonHost, port=daemonPort, nathost=conf.nathost, natport=natPort)
->>>>>>> a09edaa0
 
     #Initialize application
     #app = DemoApplication.DemoApplication()
